'use strict';

const config = require('rc')('orc', require('../bin/config'));
const path = require('path');
const { homedir } = require('os');
const orc = require('../lib');
const { app, BrowserWindow, ipcMain, Menu, Tray } = require('electron');
const enableLiveReload = require('electron-compile').enableLiveReload;
const isDevMode = process.execPath.match(/[\\/]electron/);
const mongodb = require('mongodb-bin-wrapper');
const mongodargs = [
  '--port', config.MongoDBPort,
  '--dbpath', config.MongoDBDataDirectory
];


let mainWindow, tray;


function createWindow() {
  mainWindow = new BrowserWindow({
    title: 'ORC',
    width: 800,
    height: 600,
    show: false,
    icon: path.join(__dirname, 'assets/logo-app-icon.png')
  });

  // On OS X it is common for applications and their menu bar
  // to stay active until the user quits explicitly with Cmd + Q
  if (process.platform !== 'darwin') {
    tray = new Tray(path.join(__dirname, 'assets/logo-white.png'));
    tray.on('click', () => mainWindow.show());
  }

  mainWindow.loadURL(`file://${__dirname}/index.html`);

  mainWindow.on('closed', () => {
    mainWindow = null;
  });

  mainWindow.on('ready-to-show', () => {
    mainWindow.show();
    mainWindow.focus();
  });

  mainWindow.on('minimize', (event) => {
    event.preventDefault();
    mainWindow.hide();
  });

  mainWindow.on('close', (event) => {
    if (!app.isQuitting) {
      event.preventDefault();
      mainWindow.hide();
    }

    return false;
  });

  Menu.setApplicationMenu(require('./menu'));
};

function init() {
  // Start orcd and setup IPC communication
  const { child: orcd, controller } = orc(
    path.join(homedir(), '.config/orc/config')
  );

  // The orcd controller is ready
  controller.on('ready', () => {
    // Do really low level stuff here - probably not needed for most use cases
  });

  // Handle errors from controller
  controller.on('error', (err) => {

  });

  // Handle process errors
  orcd.on('error', (err) => {

  });

  orcd.stdout.pipe(process.stdout);
  orcd.stderr.pipe(process.stderr);

  app.on('will-quit', () => {
    process.kill(orcd.pid);
    mongodb('mongod', mongodargs.concat(['--shutdown']));
  });

  const updateLogs = (data) => {
    let lines = data.toString().split('\n');

    lines.filter((l) => !!l).forEach((l) => {
      if (!l) {
        return;
      }

      try {
        l = JSON.parse(l);
      } catch (err) {
        // NB: The only things that should log non-json are first-run dep
        // NB: installation or errors so we can show a message that gives
        // NB: updates if the former, and just print the latter
        if (mainWindow) {
          if (l.includes('Completed:')) {
            mainWindow.webContents.send('log', {
              msg: 'first run initialization... ' +
                l.split('(')[0].toLowerCase(),
              time: Date.now()
            });
          } else {
            mainWindow.webContents.send('err', {
              msg: data.toString(),
              time: Date.now()
            });
          }
        }

        return;
      }

      if (mainWindow) {
        mainWindow.webContents.send('log', l);
      }
    });
  };

  // Send live logs from child process to renderer
  orcd.stdout.on('data', (data) => updateLogs(data));
  orcd.stderr.on('data', (data) => updateLogs(data));
}

if (require('electron-squirrel-startup')) {
  app.quit();
} else {
  init();
}

// This method will be called when Electron has finished
// initialization and is ready to create browser windows.
// Some APIs can only be used after this event occurs.
app.on('ready', () => {
  createWindow();
});

// Quit when all windows are closed.
app.on('window-all-closed', () => {
<<<<<<< HEAD

=======
  // On OS X it is common for applications and their menu bar
  // to stay active until the user quits explicitly with Cmd + Q
  if (process.platform !== 'darwin') {
    tray = new Tray(path.join(__dirname, 'assets/logo-app-icon.png'));
    tray.setToolTip('ORC')
    const contextMenu = Menu.buildFromTemplate([
      {label: 'Open ORC', type: 'normal', click: createWindow},
      {label: 'Quit ORC', type: 'normal', click: app.quit}
    ])
    tray.setContextMenu(contextMenu)
    tray.on('click', createWindow);
  }
>>>>>>> 4f41d25b
});

app.on('activate', () => {
  // On OS X it's common to re-create a window in the app when the
  // dock icon is clicked and there are no other windows open.
  if (mainWindow === null) {
    createWindow();
  }
});<|MERGE_RESOLUTION|>--- conflicted
+++ resolved
@@ -30,7 +30,23 @@
   // to stay active until the user quits explicitly with Cmd + Q
   if (process.platform !== 'darwin') {
     tray = new Tray(path.join(__dirname, 'assets/logo-white.png'));
+    tray.setToolTip('ORC');
     tray.on('click', () => mainWindow.show());
+    tray.setContextMenu(Menu.buildFromTemplate([
+      {
+        label: 'Show ORC',
+        type: 'normal',
+        click: () => mainWindow.show()
+      },
+      {
+        label: 'Quit ORC',
+        type: 'normal',
+        click: () => {
+          app.isQuitting = true;
+          app.quit();
+        }
+      }
+    ]));
   }
 
   mainWindow.loadURL(`file://${__dirname}/index.html`);
@@ -148,22 +164,7 @@
 
 // Quit when all windows are closed.
 app.on('window-all-closed', () => {
-<<<<<<< HEAD
 
-=======
-  // On OS X it is common for applications and their menu bar
-  // to stay active until the user quits explicitly with Cmd + Q
-  if (process.platform !== 'darwin') {
-    tray = new Tray(path.join(__dirname, 'assets/logo-app-icon.png'));
-    tray.setToolTip('ORC')
-    const contextMenu = Menu.buildFromTemplate([
-      {label: 'Open ORC', type: 'normal', click: createWindow},
-      {label: 'Quit ORC', type: 'normal', click: app.quit}
-    ])
-    tray.setContextMenu(contextMenu)
-    tray.on('click', createWindow);
-  }
->>>>>>> 4f41d25b
 });
 
 app.on('activate', () => {
