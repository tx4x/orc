--- conflicted
+++ resolved
@@ -325,7 +325,6 @@
 };
 
 /**
-<<<<<<< HEAD
  * Check if a path is a directory
  * @param {String} dirPath - Path to a directory
  * @returns {Boolean}
@@ -336,7 +335,11 @@
   } catch (err) {
     return false;
   }
-=======
+
+  return true;
+};
+
+/**
  * Check for env STORJ_TEMP todetermine temp directory
  */
 module.exports.tmpdir = function() {
@@ -347,7 +350,6 @@
   }
 
   return tmpdir;
->>>>>>> 1867930c
 };
 
 /**
